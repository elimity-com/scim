--- conflicted
+++ resolved
@@ -523,7 +523,6 @@
 		},
 	}
 
-<<<<<<< HEAD
 	for _, tt := range tests {
 		tt := tt // scopelint
 		t.Run(tt.name, func(t *testing.T) {
@@ -535,89 +534,96 @@
 				t.Errorf("handler returned wrong status code: got %v want %v", status, http.StatusCreated)
 			}
 
+			if rr.Header().Get("Content-Type") != "application/scim+json" {
+				t.Error("handler did not return the header content type correctly")
+			}
+
 			var resource map[string]interface{}
 			if err := json.Unmarshal(rr.Body.Bytes(), &resource); err != nil {
 				t.Fatal(err)
 			}
+
 			if resource["userName"] != tt.expectedUserName {
 				t.Error("handler did not return the resource correctly")
 			}
+
+			meta, ok := resource["meta"].(map[string]interface{})
+			if !ok {
+				t.Error("handler did not return the resource meta correctly")
+			}
+
+			if meta["resourceType"] != "User" {
+				t.Error("handler did not return the resource meta resource type correctly")
+			}
+
+			if len(fmt.Sprintf("%v", meta["created"])) == 0 {
+				t.Error("handler did not return the resource meta created correctly")
+			}
+
+			if len(fmt.Sprintf("%v", meta["lastModified"])) == 0 {
+				t.Error("handler did not return the resource meta last modified correctly")
+			}
+
+			if meta["location"] != strings.TrimPrefix(fmt.Sprintf("%s/Users/%s", tt.basePath, resource["id"]), "/") {
+				t.Error("handler did not return the resource meta location correctly", meta["location"])
+			}
+
+			if meta["version"] != fmt.Sprintf("v%s", resource["id"]) {
+				t.Error("handler did not return the resource meta version correctly")
+			}
+
+			if rr.Header().Get("Etag") != meta["version"] {
+				t.Error("handler did not return the header entity tag correctly")
+			}
 		})
-=======
-	if rr.Header().Get("Content-Type") != "application/scim+json" {
-		t.Error("handler did not return the header content type correctly")
-	}
-
-	var resource map[string]interface{}
-	if err := json.Unmarshal(rr.Body.Bytes(), &resource); err != nil {
-		t.Fatal(err)
-	}
-
-	if resource["userName"] != "test1" {
-		t.Error("handler did not return the resource correctly")
->>>>>>> 3d4dec93
-	}
-
-	meta, ok := resource["meta"].(map[string]interface{})
-	if !ok {
-		t.Error("handler did not return the resource meta correctly")
-	}
-
-	if meta["resourceType"] != "User" {
-		t.Error("handler did not return the resource meta resource type correctly")
-	}
-
-	if len(fmt.Sprintf("%v", meta["created"])) == 0 {
-		t.Error("handler did not return the resource meta created correctly")
-	}
-
-	if len(fmt.Sprintf("%v", meta["lastModified"])) == 0 {
-		t.Error("handler did not return the resource meta last modified correctly")
-	}
-
-	if meta["location"] != fmt.Sprintf("Users/%s", resource["id"]) {
-		t.Error("handler did not return the resource meta version correctly")
-	}
-
-	if meta["version"] != fmt.Sprintf("v%s", resource["id"]) {
-		t.Error("handler did not return the resource meta version correctly")
-	}
-
-	if rr.Header().Get("Etag") != meta["version"] {
-		t.Error("handler did not return the header entity tag correctly")
-	}
+	}
+
 }
 
 func TestServerResourceGetHandler(t *testing.T) {
 
 	tests := []struct {
-		name             string
-		basePath         string
-		target           string
-		expectedUserName string
+		name                 string
+		basePath             string
+		target               string
+		expectedUserName     string
+		expectedVersion      string
+		expectedCreated      string
+		expectedLastModified string
 	}{
 		{
-			name:             "Users get request without version",
-			target:           "/Users/0001",
-			expectedUserName: "test1",
-		}, {
-			name:             "Users get request with version",
-			target:           "/v2/Users/0002",
-			expectedUserName: "test2",
-		}, {
-			name:             "Users get request without version, with base path",
-			basePath:         "/my/test/base/path",
-			target:           "/my/test/base/path/Users/0003",
-			expectedUserName: "test3",
-		}, {
-			name:             "Users get request with version, with base path",
-			basePath:         "/my/test/base/path",
-			target:           "/my/test/base/path/v2/Users/0004",
-			expectedUserName: "test4",
-		},
-	}
-
-<<<<<<< HEAD
+			name:                 "Users get request without version",
+			target:               "/Users/0001",
+			expectedUserName:     "test1",
+			expectedVersion:      "v1",
+			expectedCreated:      "2020-01-01T15:04:05+07:00",
+			expectedLastModified: "2020-02-01T16:05:04+07:00",
+		}, {
+			name:                 "Users get request with version",
+			target:               "/v2/Users/0002",
+			expectedUserName:     "test2",
+			expectedVersion:      "v2",
+			expectedCreated:      "2020-01-02T15:04:05+07:00",
+			expectedLastModified: "2020-02-02T16:05:04+07:00",
+		}, {
+			name:                 "Users get request without version, with base path",
+			basePath:             "/my/test/base/path",
+			target:               "/my/test/base/path/Users/0003",
+			expectedUserName:     "test3",
+			expectedVersion:      "v3",
+			expectedCreated:      "2020-01-03T15:04:05+07:00",
+			expectedLastModified: "2020-02-03T16:05:04+07:00",
+		}, {
+			name:                 "Users get request with version, with base path",
+			basePath:             "/my/test/base/path",
+			target:               "/my/test/base/path/v2/Users/0004",
+			expectedUserName:     "test4",
+			expectedVersion:      "v4",
+			expectedCreated:      "2020-01-04T15:04:05+07:00",
+			expectedLastModified: "2020-02-04T16:05:04+07:00",
+		},
+	}
+
 	for _, tt := range tests {
 		tt := tt // scopelint
 		t.Run(tt.name, func(t *testing.T) {
@@ -629,6 +635,14 @@
 				t.Errorf("handler returned wrong status code: got %v want %v", status, http.StatusOK)
 			}
 
+			if rr.Header().Get("Content-Type") != "application/scim+json" {
+				t.Error("handler did not return the header content type correctly")
+			}
+
+			if rr.Header().Get("Etag") != tt.expectedVersion {
+				t.Error("handler did not return the header entity tag correctly")
+			}
+
 			var resource map[string]interface{}
 			if err := json.Unmarshal(rr.Body.Bytes(), &resource); err != nil {
 				t.Fatal(err)
@@ -647,54 +661,22 @@
 				t.Error("handler did not return the resource meta resource type correctly")
 			}
 
+			if meta["created"] != tt.expectedCreated {
+				t.Error("handler did not return the resource meta created correctly")
+			}
+
+			if meta["lastModified"] != tt.expectedLastModified {
+				t.Error("handler did not return the resource meta last modified correctly")
+			}
+
 			if meta["location"] != strings.TrimPrefix(fmt.Sprintf("%s/Users/%s", tt.basePath, resource["id"]), "/") {
 				t.Error("handler did not return the resource meta location correctly", meta["location"])
 			}
+
+			if meta["version"] != tt.expectedVersion {
+				t.Error("handler did not return the resource meta version correctly")
+			}
 		})
-=======
-	if rr.Header().Get("Content-Type") != "application/scim+json" {
-		t.Error("handler did not return the header content type correctly")
-	}
-
-	expectedVersion := "v1"
-
-	if rr.Header().Get("Etag") != expectedVersion {
-		t.Error("handler did not return the header entity tag correctly")
-	}
-
-	var resource map[string]interface{}
-	if err := json.Unmarshal(rr.Body.Bytes(), &resource); err != nil {
-		t.Fatal(err)
-	}
-
-	if resource["userName"] != "test1" {
-		t.Error("handler did not return the resource username correctly")
-	}
-
-	meta, ok := resource["meta"].(map[string]interface{})
-	if !ok {
-		t.Error("handler did not return the resource meta correctly")
-	}
-
-	if meta["resourceType"] != "User" {
-		t.Error("handler did not return the resource meta resource type correctly")
-	}
-
-	if meta["created"] != "2020-01-01T15:04:05+07:00" {
-		t.Error("handler did not return the resource meta created correctly")
-	}
-
-	if meta["lastModified"] != "2020-02-01T16:05:04+07:00" {
-		t.Error("handler did not return the resource meta last modified correctly")
-	}
-
-	if meta["location"] != "Users/0001" {
-		t.Error("handler did not return the resource meta version correctly")
-	}
-
-	if meta["version"] != expectedVersion {
-		t.Error("handler did not return the resource meta version correctly")
->>>>>>> 3d4dec93
 	}
 }
 
