package scim

import (
	"encoding/json"
	"fmt"
	"io"
	"net/http"
	"net/http/httptest"
	"strings"
	"testing"

	"github.com/elimity-com/scim/errors"
	"github.com/elimity-com/scim/optional"
	"github.com/elimity-com/scim/schema"

	"github.com/stretchr/testify/assert"
)

func newTestServer() Server {
	userSchema := getUserSchema()

	userSchemaExtension := getUserExtensionSchema()

	return Server{
		Config: ServiceProviderConfig{},
		ResourceTypes: []ResourceType{
			{
				ID:          optional.NewString("User"),
				Name:        "User",
				Endpoint:    "/Users",
				Description: optional.NewString("User Account"),
				Schema:      userSchema,
				Handler:     newTestResourceHandler(),
			},
			{
				ID:          optional.NewString("EnterpriseUser"),
				Name:        "EnterpriseUser",
				Endpoint:    "/EnterpriseUser",
				Description: optional.NewString("Enterprise User Account"),
				Schema:      userSchema,
				SchemaExtensions: []SchemaExtension{
					{Schema: userSchemaExtension},
				},
				Handler: newTestResourceHandler(),
			},
		},
	}
}

func getUserSchema() schema.Schema {
	return schema.Schema{
		ID:          "urn:ietf:params:scim:schemas:core:2.0:User",
		Name:        optional.NewString("User"),
		Description: optional.NewString("User Account"),
		Attributes: []schema.CoreAttribute{
			schema.SimpleCoreAttribute(schema.SimpleStringParams(schema.StringParams{
				Name:       "userName",
				Required:   true,
				Uniqueness: schema.AttributeUniquenessServer(),
			})),
			schema.SimpleCoreAttribute(schema.SimpleBooleanParams(schema.BooleanParams{
				Name:     "active",
				Required: false,
			})),
			schema.SimpleCoreAttribute(schema.SimpleStringParams(schema.StringParams{
				Name:       "readonlyThing",
				Required:   false,
				Mutability: schema.AttributeMutabilityReadOnly(),
			})),
			schema.SimpleCoreAttribute(schema.SimpleStringParams(schema.StringParams{
				Name:       "immutableThing",
				Required:   false,
				Mutability: schema.AttributeMutabilityImmutable(),
			})),
			schema.ComplexCoreAttribute(schema.ComplexParams{
				Name:     "Name",
				Required: false,
				SubAttributes: []schema.SimpleParams{
					schema.SimpleStringParams(schema.StringParams{
						Name: "familyName",
					}),
					schema.SimpleStringParams(schema.StringParams{
						Name: "givenName",
					}),
				},
			}),
			schema.SimpleCoreAttribute(schema.SimpleStringParams(schema.StringParams{
				Name: "displayName",
			})),
			schema.ComplexCoreAttribute(schema.ComplexParams{
				Name:        "emails",
				MultiValued: true,
				SubAttributes: []schema.SimpleParams{
					schema.SimpleStringParams(schema.StringParams{
						Name: "value",
					}),
					schema.SimpleStringParams(schema.StringParams{
						Name: "display",
					}),
					schema.SimpleStringParams(schema.StringParams{
						Name: "type",
						CanonicalValues: []string{
							"work", "home", "other",
						},
					}),
					schema.SimpleBooleanParams(schema.BooleanParams{
						Name: "primary",
					}),
				},
			}),
		},
	}
}

func getUserExtensionSchema() schema.Schema {
	return schema.Schema{
		ID:          "urn:ietf:params:scim:schemas:extension:enterprise:2.0:User",
		Name:        optional.NewString("EnterpriseUser"),
		Description: optional.NewString("Enterprise User"),
		Attributes: []schema.CoreAttribute{
			schema.SimpleCoreAttribute(schema.SimpleStringParams(schema.StringParams{
				Name: "employeeNumber",
			})),
			schema.SimpleCoreAttribute(schema.SimpleStringParams(schema.StringParams{
				Name: "organization",
			})),
		},
	}
}

func newTestResourceHandler() ResourceHandler {
	data := make(map[string]testData)

	// Generate enough test data to test pagination
	for i := 1; i < 21; i++ {
		data[fmt.Sprintf("000%d", i)] = testData{
			resourceAttributes: ResourceAttributes{
				"userName": fmt.Sprintf("test%d", i),
			},
			meta: map[string]string{
				"created":      fmt.Sprintf("2020-01-%02dT15:04:05+07:00", i),
				"lastModified": fmt.Sprintf("2020-02-%02dT16:05:04+07:00", i),
				"version":      fmt.Sprintf("v%d", i),
			},
		}
	}

	return testResourceHandler{
		data: data,
	}
}

func TestInvalidEndpoint(t *testing.T) {
	tests := []struct {
		name           string
		method         string
		target         string
		body           io.Reader
		expectedStatus int
	}{
		{
			name:           "invalid get request",
			method:         http.MethodGet,
			target:         "/Invalid",
			expectedStatus: http.StatusNotFound,
		}, {
			name:           "invalid get request, with version",
			method:         http.MethodGet,
			target:         "/v2/Invalid",
			expectedStatus: http.StatusNotFound,
		}, {
			name:           "invalid schema request",
			method:         http.MethodGet,
			target:         "/Schemas/urn:ietf:params:scim:schemas:core:2.0:Group",
			expectedStatus: http.StatusNotFound,
		}, {
			name:           "invalid resource types request",
			method:         http.MethodGet,
			target:         "/ResourceTypes/Group",
			expectedStatus: http.StatusNotFound,
		}, {
			name:           "invalid post request",
			method:         http.MethodPost,
			target:         "/Users",
			body:           strings.NewReader(`{"id": "other"}`),
			expectedStatus: http.StatusBadRequest,
		}, {
			name:           "invalid put request",
			method:         http.MethodPut,
			target:         "/Users/0001",
			body:           strings.NewReader(`{"more": "test"}`),
			expectedStatus: http.StatusBadRequest,
		},
	}

	for _, tt := range tests {
		tt := tt // scopelint
		t.Run(tt.name, func(t *testing.T) {
			req := httptest.NewRequest(tt.method, tt.target, nil)
			rr := httptest.NewRecorder()
			newTestServer().ServeHTTP(rr, req)

			assert.Equal(t, tt.expectedStatus, rr.Code, "status code mismatch")
		})
	}
}

func TestServerSchemasEndpoint(t *testing.T) {
	tests := []struct {
		name   string
		target string
	}{
		{
			name:   "schemas request without version",
			target: "/Schemas",
		}, {
			name:   "schemas request with version",
			target: "/v2/Schemas",
		},
	}

	for _, tt := range tests {
		tt := tt // scopelint
		t.Run(tt.name, func(t *testing.T) {
			req := httptest.NewRequest(http.MethodGet, tt.target, nil)
			rr := httptest.NewRecorder()
			newTestServer().ServeHTTP(rr, req)

			assert.Equal(t, http.StatusOK, rr.Code, "status code mismatch")

			var response listResponse
			err := json.Unmarshal(rr.Body.Bytes(), &response)
			assert.NoError(t, err, "json unmarshalling failed")

			assert.Equal(t, 2, response.TotalResults)

			assert.Len(t, response.Resources, 2)

			resourceIDs := make([]string, 2)
			for i, resource := range response.Resources {
				resourceType, ok := resource.(map[string]interface{})
				assert.True(t, ok, "schema is not an object")
				resourceIDs[i] = resourceType["id"].(string)
			}

			assert.Equal(
				t,
				[]string{
					"urn:ietf:params:scim:schemas:core:2.0:User",
					"urn:ietf:params:scim:schemas:extension:enterprise:2.0:User",
				}, resourceIDs)

		})
	}
}

func TestServerSchemaEndpointValid(t *testing.T) {
	tests := []struct {
		name          string
		schema        string
		versionPrefix string
	}{
		{
			name:   "User schema",
			schema: "urn:ietf:params:scim:schemas:core:2.0:User",
		}, {
			name:   "Enterprice user schema",
			schema: "urn:ietf:params:scim:schemas:extension:enterprise:2.0:User",
		}, {
			name:          "User schema, with base path",
			schema:        "urn:ietf:params:scim:schemas:core:2.0:User",
			versionPrefix: "/v2",
		}, {
			name:          "Enterprice user schema, with base path",
			schema:        "urn:ietf:params:scim:schemas:extension:enterprise:2.0:User",
			versionPrefix: "/v2",
		},
	}

	for _, tt := range tests {
		tt := tt // scopelint
		t.Run(tt.name, func(t *testing.T) {
			req := httptest.NewRequest(http.MethodGet, fmt.Sprintf("%s/Schemas/%s", tt.versionPrefix, tt.schema), nil)
			rr := httptest.NewRecorder()
			newTestServer().ServeHTTP(rr, req)

			assert.Equal(t, http.StatusOK, rr.Code, "status code mismatch")

			var s map[string]interface{}
			err := json.Unmarshal(rr.Body.Bytes(), &s)
			assert.NoError(t, err, "json unmarshalling failed")

			assert.Equal(t, tt.schema, s["id"].(string))
		})
	}
}

func TestServerResourceTypesHandler(t *testing.T) {
	tests := []struct {
		name   string
		target string
	}{
		{
			name:   "resource types request without version",
			target: "/ResourceTypes",
		}, {
			name:   "resource types request with version",
			target: "/v2/ResourceTypes",
		},
	}

	for _, tt := range tests {
		tt := tt // scopelint
		t.Run(tt.name, func(t *testing.T) {
			req := httptest.NewRequest(http.MethodGet, tt.target, nil)
			rr := httptest.NewRecorder()
			newTestServer().ServeHTTP(rr, req)

			assert.Equal(t, http.StatusOK, rr.Code, "status code mismatch")

			var response listResponse
			err := json.Unmarshal(rr.Body.Bytes(), &response)
			assert.NoError(t, err, "json unmarshalling failed")

			assert.Equal(t, 2, response.TotalResults)
			assert.Len(t, response.Resources, 2, "unexpected or missing resources")

			resourceTypes := make([]string, 2)
			for i, resource := range response.Resources {
				resourceType, ok := resource.(map[string]interface{})
				assert.True(t, ok, "resource type is not an object")
				resourceTypes[i] = resourceType["name"].(string)
			}

			assert.Equal(t, []string{"User", "EnterpriseUser"}, resourceTypes)
		})
	}
}

func TestServerResourceTypeHandlerValid(t *testing.T) {
	tests := []struct {
		name          string
		resourceType  string
		versionPrefix string
	}{
		{
			name:         "User schema",
			resourceType: "User",
		}, {
			name:         "Enterprice user schema",
			resourceType: "EnterpriseUser",
		}, {
			name:          "User schema, with base path",
			resourceType:  "User",
			versionPrefix: "/v2",
		}, {
			name:          "Enterprice user schema, with base path",
			resourceType:  "EnterpriseUser",
			versionPrefix: "/v2",
		},
	}

	for _, tt := range tests {
		tt := tt // scopelint
		t.Run(tt.name, func(t *testing.T) {
			req := httptest.NewRequest(http.MethodGet, fmt.Sprintf("%s/ResourceTypes/%s", tt.versionPrefix, tt.resourceType), nil)
			rr := httptest.NewRecorder()
			newTestServer().ServeHTTP(rr, req)

			assert.Equal(t, http.StatusOK, rr.Code, "status code mismatch")

			var resourceType map[string]interface{}
			err := json.Unmarshal(rr.Body.Bytes(), &resourceType)
			assert.NoError(t, err, "json unmarshalling failed")

			assert.Equal(t, tt.resourceType, resourceType["id"])
		})
	}
}

func TestServerServiceProviderConfigHandler(t *testing.T) {
	tests := []struct {
		name   string
		target string
	}{
		{
			name:   "service provide config request without version",
			target: "/ServiceProviderConfig",
		}, {
			name:   "service provide config request with version",
			target: "/v2/ServiceProviderConfig",
		},
	}

	for _, tt := range tests {
		tt := tt // scopelint
		t.Run(tt.name, func(t *testing.T) {
			req := httptest.NewRequest(http.MethodGet, tt.target, nil)
			rr := httptest.NewRecorder()
			newTestServer().ServeHTTP(rr, req)

			assert.Equal(t, http.StatusOK, rr.Code, "status code mismatch")
		})
	}
}

func TestServerResourcePostHandlerValid(t *testing.T) {
	tests := []struct {
		name             string
		target           string
		body             io.Reader
		expectedUserName string
	}{
		{
			name:             "Users post request without version",
			target:           "/Users",
			body:             strings.NewReader(`{"id": "other", "userName": "test1"}`),
			expectedUserName: "test1",
		}, {
			name:             "Users post request with version",
			target:           "/v2/Users",
			body:             strings.NewReader(`{"id": "other", "userName": "test2"}`),
			expectedUserName: "test2",
		},
	}

	for _, tt := range tests {
		tt := tt // scopelint
		t.Run(tt.name, func(t *testing.T) {
			req := httptest.NewRequest(http.MethodPost, tt.target, tt.body)
			rr := httptest.NewRecorder()
			newTestServer().ServeHTTP(rr, req)

			assert.Equal(t, http.StatusCreated, rr.Code, "status code mismatch")

			assert.Equal(t, "application/scim+json", rr.Header().Get("Content-Type"))

			var resource map[string]interface{}
			err := json.Unmarshal(rr.Body.Bytes(), &resource)
			assert.NoError(t, err, "json unmarshalling failed")

			assert.Equal(t, tt.expectedUserName, resource["userName"])

			meta, ok := resource["meta"].(map[string]interface{})
			assert.True(t, ok, "handler did not return the resource meta correctly")

			assert.Equal(t, "User", meta["resourceType"])
			assert.NotEmpty(t, meta["created"], "missing meta created")
			assert.NotEmpty(t, meta["lastModified"], "missing meta last modified")
			assert.Equal(t, fmt.Sprintf("Users/%s", resource["id"]), meta["location"])
			assert.Equal(t, fmt.Sprintf("v%s", resource["id"]), meta["version"])
			assert.Equal(t, rr.Header().Get("Etag"), meta["version"], "ETag and version needs to be the same")
		})
	}

}

func TestServerResourceGetHandler(t *testing.T) {
	tests := []struct {
		name                 string
		target               string
		expectedUserName     string
		expectedVersion      string
		expectedCreated      string
		expectedLastModified string
	}{
		{
			name:                 "Users get request without version",
			target:               "/Users/0001",
			expectedUserName:     "test1",
			expectedVersion:      "v1",
			expectedCreated:      "2020-01-01T15:04:05+07:00",
			expectedLastModified: "2020-02-01T16:05:04+07:00",
		}, {
			name:                 "Users get request with version",
			target:               "/v2/Users/0002",
			expectedUserName:     "test2",
			expectedVersion:      "v2",
			expectedCreated:      "2020-01-02T15:04:05+07:00",
			expectedLastModified: "2020-02-02T16:05:04+07:00",
		},
	}

	for _, tt := range tests {
		tt := tt // scopelint
		t.Run(tt.name, func(t *testing.T) {
			req := httptest.NewRequest(http.MethodGet, tt.target, nil)
			rr := httptest.NewRecorder()
			newTestServer().ServeHTTP(rr, req)

			assert.Equal(t, http.StatusOK, rr.Code, "status code mismatch")

			assert.Equal(t, "application/scim+json", rr.Header().Get("Content-Type"))

			assert.Equal(t, tt.expectedVersion, rr.Header().Get("Etag"))

			var resource map[string]interface{}
			err := json.Unmarshal(rr.Body.Bytes(), &resource)
			assert.NoError(t, err, "json unmarshalling failed")

			assert.Equal(t, tt.expectedUserName, resource["userName"])

			meta, ok := resource["meta"].(map[string]interface{})
			assert.True(t, ok, "handler did not return the resource meta correctly")

			assert.Equal(t, "User", meta["resourceType"])
			assert.Equal(t, tt.expectedCreated, meta["created"])
			assert.Equal(t, tt.expectedLastModified, meta["lastModified"])
			assert.Equal(t, fmt.Sprintf("Users/%s", resource["id"]), meta["location"])
			assert.Equal(t, tt.expectedVersion, meta["version"])
		})
	}
}

func TestServerResourceGetHandlerNotFound(t *testing.T) {
	req := httptest.NewRequest(http.MethodGet, "/Users/9999", nil)
	rr := httptest.NewRecorder()
	newTestServer().ServeHTTP(rr, req)

	assert.Equal(t, http.StatusNotFound, rr.Code, "status code mismatch")

<<<<<<< HEAD
	var scimErr scimError
	err := json.Unmarshal(rr.Body.Bytes(), &scimErr)
	assert.NoError(t, err, "json unmarshalling failed")

	assert.Equal(t, scimErrorResourceNotFound("9999"), scimErr)
=======
	var scimErr *errors.ScimError
	if err := json.Unmarshal(rr.Body.Bytes(), &scimErr); err != nil {
		t.Error(err)
	}
	if scimErr == nil || scimErr.Status != http.StatusNotFound ||
		scimErr.Detail != fmt.Sprintf("Resource %d not found.", 9999) {
		t.Errorf("wrong scim error: %v", scimErr)
	}
>>>>>>> 41dd04a6
}

func TestServerResourcesGetHandler(t *testing.T) {
	req := httptest.NewRequest(http.MethodGet, "/Users", nil)
	rr := httptest.NewRecorder()
	newTestServer().ServeHTTP(rr, req)

	assert.Equal(t, http.StatusOK, rr.Code, "status code mismatch")

	var response listResponse
	err := json.Unmarshal(rr.Body.Bytes(), &response)
	assert.NoError(t, err, "json unmarshalling failed")

	assert.Equal(t, 20, response.TotalResults)
}

func TestServerResourcesGetHandlerPagination(t *testing.T) {
	req := httptest.NewRequest(http.MethodGet, "/Users?count=2&startIndex=2", nil)
	rr := httptest.NewRecorder()
	newTestServer().ServeHTTP(rr, req)

	assert.Equal(t, http.StatusOK, rr.Code, "status code mismatch")

	var response listResponse
	err := json.Unmarshal(rr.Body.Bytes(), &response)
	assert.NoError(t, err, "json unmarshalling failed")

	assert.Equal(t, 20, response.TotalResults)
}

func TestServerResourcesGetHandlerMaxCount(t *testing.T) {
	req := httptest.NewRequest(http.MethodGet, "/Users?count=20000", nil)
	rr := httptest.NewRecorder()
	newTestServer().ServeHTTP(rr, req)

	assert.Equal(t, http.StatusOK, rr.Code, "status code mismatch")

	var response listResponse
	err := json.Unmarshal(rr.Body.Bytes(), &response)
	assert.NoError(t, err, "json unmarshalling failed")

	assert.Equal(t, 20, response.TotalResults)
}

// Tests valid add, replace, and remove operations
func TestServerResourcePatchHandlerValid(t *testing.T) {
	req := httptest.NewRequest(http.MethodPatch, "/Users/0001", strings.NewReader(`{
		"schemas": ["urn:ietf:params:scim:api:messages:2.0:PatchOp"],
		"Operations":[
		  {
		    "op":"add",
		    "value":{
		      "emails":[
		        {
			  "value":"babs@jensen.org",
			  "type":"home"
		        }
		      ]
		    }
		  },
		  {
		    "op":"replace",
		    "path":"active",
		    "value":false
		  },
		  {
		    "op":"remove",
		    "path":"displayName"
		  }
		]
	}`))
	rr := httptest.NewRecorder()
	newTestServer().ServeHTTP(rr, req)

	assert.Equal(t, http.StatusOK, rr.Code, "status code mismatch")

	assert.Equal(t, "application/scim+json", rr.Header().Get("Content-Type"))

	expectedVersion := "v1.patch"

	assert.Equal(t, expectedVersion, rr.Header().Get("Etag"))

	var resource map[string]interface{}
	err := json.Unmarshal(rr.Body.Bytes(), &resource)
	assert.NoError(t, err, "json unmarshalling failed")

	assert.Equal(t, http.StatusOK, rr.Code, "status code mismatch")

	assert.Nil(t, resource["displayName"], "handler did not remove the displayName attribute")
	assert.False(t, resource["active"].(bool), "handler did not deactivate user")

	if resource["emails"] == nil || len(resource["emails"].([]interface{})) < 1 {
		t.Errorf("handler did not add user's email address")
	}

	meta, ok := resource["meta"].(map[string]interface{})
	assert.True(t, ok, "handler did not return the resource meta correctly")

	assert.Equal(t, "User", meta["resourceType"])
	assert.Equal(t, "2020-01-01T15:04:05+07:00", meta["created"])
	assert.NotEqual(t, "2020-02-01T16:05:04+07:00", meta["lastModified"])
	assert.Equal(t, "Users/0001", meta["location"])
	assert.Equal(t, expectedVersion, meta["version"])
}

func TestServerResourcePatchHandlerFailOnBadType(t *testing.T) {
	req := httptest.NewRequest(http.MethodPatch, "/Users/0001", strings.NewReader(`{
		"schemas": ["urn:ietf:params:scim:api:messages:2.0:PatchOp"],
		"Operations":[
		  {
		    "op":"replace",
		    "path":"active",
		    "value":"test"
		  }
		]
	}`))
	rr := httptest.NewRecorder()
	newTestServer().ServeHTTP(rr, req)

	var resource map[string]interface{}
	err := json.Unmarshal(rr.Body.Bytes(), &resource)
	assert.NoError(t, err, "json unmarshalling failed")

	assert.Equal(t, http.StatusBadRequest, rr.Code, "status code mismatch")
}

func TestServerResourcePatchHandlerFailOnUndefinedAttribute(t *testing.T) {
	req := httptest.NewRequest(http.MethodPatch, "/Users/0001", strings.NewReader(`{
		"schemas": ["urn:ietf:params:scim:api:messages:2.0:PatchOp"],
		"Operations":[
		  {
		    "op":"add",
		    "value":{
		      "notActuallyAThing": "adfad"
		    }
		  }
		]
	}`))
	rr := httptest.NewRecorder()
	newTestServer().ServeHTTP(rr, req)

	var resource map[string]interface{}
	err := json.Unmarshal(rr.Body.Bytes(), &resource)
	assert.NoError(t, err, "json unmarshalling failed")

	assert.Equal(t, http.StatusBadRequest, rr.Code, "status code mismatch")
}

func runPatchImmutableTest(t *testing.T, op, path string, expectedStatus int) {
	req := httptest.NewRequest(http.MethodPatch, "/Users/0001", strings.NewReader(fmt.Sprintf(`{
		"schemas": ["urn:ietf:params:scim:api:messages:2.0:PatchOp"],
		"Operations":[
		  {
		    "op":"%s",
		    "path":"%s",
		    "value":"test"
		  }
		]
	}`, op, path)))
	rr := httptest.NewRecorder()
	newTestServer().ServeHTTP(rr, req)

	var resource map[string]interface{}
	err := json.Unmarshal(rr.Body.Bytes(), &resource)
	assert.NoError(t, err, "json unmarshalling failed")

	assert.Equal(t, expectedStatus, rr.Code, "status code mismatch")
}

// Ensure we error when changing an immutable or readonly property while allowing adding of immutable properties.
func TestServerResourcePatchHandlerFailOnImmutable(t *testing.T) {
	runPatchImmutableTest(t, PatchOperationAdd, "immutableThing", http.StatusOK)
	runPatchImmutableTest(t, PatchOperationRemove, "immutableThing", http.StatusBadRequest)
	runPatchImmutableTest(t, PatchOperationReplace, "immutableThing", http.StatusBadRequest)
	runPatchImmutableTest(t, PatchOperationReplace, "readonlyThing", http.StatusBadRequest)
	runPatchImmutableTest(t, PatchOperationRemove, "readonlyThing", http.StatusBadRequest)
	runPatchImmutableTest(t, PatchOperationReplace, "readonlyThing", http.StatusBadRequest)
}

func TestServerResourcePutHandlerValid(t *testing.T) {
	req := httptest.NewRequest(http.MethodPut, "/Users/0001", strings.NewReader(`{"id": "test", "userName": "other"}`))
	rr := httptest.NewRecorder()
	newTestServer().ServeHTTP(rr, req)

	assert.Equal(t, http.StatusOK, rr.Code, "status code mismatch")

	var resource map[string]interface{}
	err := json.Unmarshal(rr.Body.Bytes(), &resource)
	assert.NoError(t, err, "json unmarshalling failed")

	assert.Equal(t, "other", resource["userName"])
}

func TestServerResourcePutHandlerNotFound(t *testing.T) {
	req := httptest.NewRequest(http.MethodPut, "/Users/9999", strings.NewReader(`{"userName": "other"}`))
	rr := httptest.NewRecorder()
	newTestServer().ServeHTTP(rr, req)

	assert.Equal(t, http.StatusNotFound, rr.Code, "status code mismatch")

<<<<<<< HEAD
	var scimErr scimError
	err := json.Unmarshal(rr.Body.Bytes(), &scimErr)
	assert.NoError(t, err, "json unmarshalling failed")

	assert.Equal(t, scimErrorResourceNotFound("9999"), scimErr)
=======
	var scimErr *errors.ScimError
	if err := json.Unmarshal(rr.Body.Bytes(), &scimErr); err != nil {
		t.Error(err)
	}

	if scimErr == nil || scimErr.Status != http.StatusNotFound ||
		scimErr.Detail != fmt.Sprintf("Resource %d not found.", 9999) {
		t.Errorf("wrong scim error: %v", scimErr)
	}
>>>>>>> 41dd04a6
}

func TestServerResourceDeleteHandler(t *testing.T) {
	req := httptest.NewRequest(http.MethodDelete, "/Users/0001", nil)
	rr := httptest.NewRecorder()
	newTestServer().ServeHTTP(rr, req)

	assert.Equal(t, http.StatusNoContent, rr.Code, "status code mismatch")
}

func TestServerResourceDeleteHandlerNotFound(t *testing.T) {
	req := httptest.NewRequest(http.MethodDelete, "/Users/9999", nil)
	rr := httptest.NewRecorder()
	newTestServer().ServeHTTP(rr, req)

	assert.Equal(t, http.StatusNotFound, rr.Code, "status code mismatch")

<<<<<<< HEAD
	var scimErr scimError
	err := json.Unmarshal(rr.Body.Bytes(), &scimErr)
	assert.NoError(t, err, "json unmarshalling failed")

	assert.Equal(t, scimErrorResourceNotFound("9999"), scimErr, "wrong scim error")
=======
	var scimErr *errors.ScimError
	if err := json.Unmarshal(rr.Body.Bytes(), &scimErr); err != nil {
		t.Error(err)
	}

	if scimErr == nil || scimErr.Status != http.StatusNotFound ||
		scimErr.Detail != fmt.Sprintf("Resource %d not found.", 9999) {
		t.Errorf("wrong scim error: %v", scimErr)
	}
>>>>>>> 41dd04a6
}<|MERGE_RESOLUTION|>--- conflicted
+++ resolved
@@ -519,22 +519,15 @@
 
 	assert.Equal(t, http.StatusNotFound, rr.Code, "status code mismatch")
 
-<<<<<<< HEAD
-	var scimErr scimError
+	var scimErr *errors.ScimError
 	err := json.Unmarshal(rr.Body.Bytes(), &scimErr)
 	assert.NoError(t, err, "json unmarshalling failed")
 
-	assert.Equal(t, scimErrorResourceNotFound("9999"), scimErr)
-=======
-	var scimErr *errors.ScimError
-	if err := json.Unmarshal(rr.Body.Bytes(), &scimErr); err != nil {
-		t.Error(err)
-	}
-	if scimErr == nil || scimErr.Status != http.StatusNotFound ||
-		scimErr.Detail != fmt.Sprintf("Resource %d not found.", 9999) {
-		t.Errorf("wrong scim error: %v", scimErr)
-	}
->>>>>>> 41dd04a6
+	expectedError := &errors.ScimError{
+		Status: http.StatusNotFound,
+		Detail: fmt.Sprintf("Resource %d not found.", 9999),
+	}
+	assert.Equal(t, expectedError, scimErr)
 }
 
 func TestServerResourcesGetHandler(t *testing.T) {
@@ -735,23 +728,20 @@
 
 	assert.Equal(t, http.StatusNotFound, rr.Code, "status code mismatch")
 
-<<<<<<< HEAD
-	var scimErr scimError
+	var scimErr *errors.ScimError
 	err := json.Unmarshal(rr.Body.Bytes(), &scimErr)
 	assert.NoError(t, err, "json unmarshalling failed")
 
-	assert.Equal(t, scimErrorResourceNotFound("9999"), scimErr)
-=======
-	var scimErr *errors.ScimError
-	if err := json.Unmarshal(rr.Body.Bytes(), &scimErr); err != nil {
-		t.Error(err)
-	}
+	expectedError := &errors.ScimError{
+		Status: http.StatusNotFound,
+		Detail: fmt.Sprintf("Resource %d not found.", 9999),
+	}
+	assert.Equal(t, expectedError, scimErr)
 
 	if scimErr == nil || scimErr.Status != http.StatusNotFound ||
 		scimErr.Detail != fmt.Sprintf("Resource %d not found.", 9999) {
 		t.Errorf("wrong scim error: %v", scimErr)
 	}
->>>>>>> 41dd04a6
 }
 
 func TestServerResourceDeleteHandler(t *testing.T) {
@@ -769,21 +759,13 @@
 
 	assert.Equal(t, http.StatusNotFound, rr.Code, "status code mismatch")
 
-<<<<<<< HEAD
-	var scimErr scimError
+	var scimErr *errors.ScimError
 	err := json.Unmarshal(rr.Body.Bytes(), &scimErr)
 	assert.NoError(t, err, "json unmarshalling failed")
 
-	assert.Equal(t, scimErrorResourceNotFound("9999"), scimErr, "wrong scim error")
-=======
-	var scimErr *errors.ScimError
-	if err := json.Unmarshal(rr.Body.Bytes(), &scimErr); err != nil {
-		t.Error(err)
-	}
-
-	if scimErr == nil || scimErr.Status != http.StatusNotFound ||
-		scimErr.Detail != fmt.Sprintf("Resource %d not found.", 9999) {
-		t.Errorf("wrong scim error: %v", scimErr)
-	}
->>>>>>> 41dd04a6
+	expectedError := &errors.ScimError{
+		Status: http.StatusNotFound,
+		Detail: fmt.Sprintf("Resource %d not found.", 9999),
+	}
+	assert.Equal(t, expectedError, scimErr, "wrong scim error")
 }