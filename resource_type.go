--- conflicted
+++ resolved
@@ -2,15 +2,13 @@
 
 import (
 	"encoding/json"
+	"fmt"
 	"io/ioutil"
+	"log"
 )
 
-<<<<<<< HEAD
+// NewResourceTypeFromFile reads the file from given filepath and returns a validated resource type if no errors take place.
 func NewResourceTypeFromFile(filepath string, handler ResourceHandler) (ResourceType, error) {
-=======
-// NewResourceTypeFromFile reads the file from given filepath and returns a validated resource type if no errors take place.
-func NewResourceTypeFromFile(filepath string) (ResourceType, error) {
->>>>>>> c32b84d1
 	raw, err := ioutil.ReadFile(filepath)
 	if err != nil {
 		return ResourceType{}, err
@@ -19,31 +17,22 @@
 	return NewResourceTypeFromBytes(raw, handler)
 }
 
-<<<<<<< HEAD
+// NewResourceTypeFromString returns a validated resource type if no errors take place.
 func NewResourceTypeFromString(s string, handler ResourceHandler) (ResourceType, error) {
 	return NewResourceTypeFromBytes([]byte(s), handler)
 }
 
+// NewResourceTypeFromBytes returns a validated resource type if no errors take place.
 func NewResourceTypeFromBytes(raw []byte, handler ResourceHandler) (ResourceType, error) {
-	_, err := resourceTypeSchema.validate(raw, read)
-=======
-// NewResourceTypeFromString returns a validated resource type if no errors take place.
-func NewResourceTypeFromString(s string) (ResourceType, error) {
-	return NewResourceTypeFromBytes([]byte(s))
-}
-
-// NewResourceTypeFromBytes returns a validated resource type if no errors take place.
-func NewResourceTypeFromBytes(raw []byte) (ResourceType, error) {
-	err := resourceTypeSchema.validate(raw)
->>>>>>> c32b84d1
-	if err != nil {
-		return ResourceType{}, err
+	_, scimErr := resourceTypeSchema.validate(raw, read)
+	if scimErr != scimErrorNil {
+		return ResourceType{}, fmt.Errorf(scimErr.Detail)
 	}
 
 	var resourceType resourceType
-	err = json.Unmarshal(raw, &resourceType)
+	err := json.Unmarshal(raw, &resourceType)
 	if err != nil {
-		return ResourceType{}, err
+		log.Fatalf("failed parsing resource type: %v", err)
 	}
 
 	resourceType.handler = handler
