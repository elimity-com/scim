--- conflicted
+++ resolved
@@ -1,25 +1,11 @@
 package errors
 
-<<<<<<< HEAD
-// GetError represents an error that is returned by a GET HTTP request.
-type GetError int
-
-const (
-	// GetErrorNil indicates that no error occurred during handling a GET HTTP request.
-	GetErrorNil GetError = iota
-	// GetErrorResourceNotFound returns an error with status code 404 and a human readable message containing
-	// the identifier of the resource that was requested but not found.
-	GetErrorResourceNotFound
-	// GetErrorNotImplemented allows consumers to create a get handler that simply returns an unsupported error.
-	GetErrorNotImplemented
-=======
 import (
 	"encoding/json"
 	"fmt"
 	"net/http"
 	"strconv"
 	"strings"
->>>>>>> 41dd04a6
 )
 
 // ScimType is A SCIM detail error keyword.
