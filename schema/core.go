--- conflicted
+++ resolved
@@ -96,12 +96,8 @@
 		if !a.required {
 			return nil, nil
 		}
-<<<<<<< HEAD
-
-		return nil, errors.ValidationErrorInvalidValue
-=======
+
 		return nil, &errors.ScimErrorInvalidValue
->>>>>>> 41dd04a6
 	}
 
 	if a.multiValued {
@@ -125,12 +121,8 @@
 
 			attributes = append(attributes, attr)
 		}
-<<<<<<< HEAD
-
-		return attributes, errors.ValidationErrorNil
-=======
+
 		return attributes, nil
->>>>>>> 41dd04a6
 	}
 
 	return a.validateSingular(attribute)
@@ -159,12 +151,8 @@
 		if !ok {
 			return nil, &errors.ScimErrorInvalidValue
 		}
-<<<<<<< HEAD
-
-		return b, errors.ValidationErrorNil
-=======
+
 		return b, nil
->>>>>>> 41dd04a6
 	case attributeDataTypeComplex:
 		complex, ok := attribute.(map[string]interface{})
 		if !ok {
@@ -201,20 +189,12 @@
 		if !ok {
 			return nil, &errors.ScimErrorInvalidValue
 		}
-<<<<<<< HEAD
-
-		if _, err := datetime.Parse(date); err != nil {
-			return nil, errors.ValidationErrorInvalidValue
-		}
-
-		return date, errors.ValidationErrorNil
-=======
 		_, err := datetime.Parse(date)
 		if err != nil {
 			return nil, &errors.ScimErrorInvalidValue
 		}
+
 		return date, nil
->>>>>>> 41dd04a6
 	case attributeDataTypeDecimal:
 		switch n := attribute.(type) {
 		case json.Number:
@@ -222,12 +202,8 @@
 			if err != nil {
 				return nil, &errors.ScimErrorInvalidValue
 			}
-<<<<<<< HEAD
-
-			return f, errors.ValidationErrorNil
-=======
+
 			return f, nil
->>>>>>> 41dd04a6
 		case float64:
 			return n, nil
 		default:
@@ -240,12 +216,8 @@
 			if err != nil {
 				return nil, &errors.ScimErrorInvalidValue
 			}
-<<<<<<< HEAD
-
-			return i, errors.ValidationErrorNil
-=======
+
 			return i, nil
->>>>>>> 41dd04a6
 		case int, int8, int16, int32, int64:
 			return n, nil
 		default:
@@ -256,12 +228,8 @@
 		if !ok {
 			return nil, &errors.ScimErrorInvalidValue
 		}
-<<<<<<< HEAD
-
-		return s, errors.ValidationErrorNil
-=======
+
 		return s, nil
->>>>>>> 41dd04a6
 	default:
 		return nil, &errors.ScimErrorInvalidSyntax
 	}
